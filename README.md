[![Tests](https://github.com/Clearbox-AI/clearbox-wrapper/workflows/Tests/badge.svg)](https://github.com/Clearbox-AI/clearbox-wrapper/actions?workflow=Tests)

[![PyPI](https://img.shields.io/pypi/v/clearbox-wrapper.svg)](https://pypi.org/project/clearbox-wrapper/)

# Clearbox AI Wrapper

Clearbox AI Wrapper is a Python library to package and save a Machine Learning model built with common ML/DL frameworks. It is designed to wrap models trained on strutured data. It includes optional pre-processing and data cleaning functions which can be used to build ready-to-production pipelines.

## Main Features

<<<<<<< HEAD
Clearbox AI Wrapper is largely based on [MLFLow](https://github.com/mlflow/mlflow) and its [standard format](https://mlflow.org/docs/latest/models.html). It adds the possibility to package, together with the fitted model, pre-processing and data cleaning functions in order to create a production-ready pipeline able to receive new data, pre-process them and makes predictions. The resulting wrapped model/pipeline is saved as a zipped folder.
=======
The wrapper is largely based on [mlfLow](https://github.com/mlflow/mlflow) and its [standard format](https://mlflow.org/docs/latest/models.html). It adds the possibility to package, together with the fitted model, pre-processing and data cleaning functions in order to create a production-ready pipeline able to receive new data, pre-process them and makes predictions. The resulting wrapped model/pipeline is saved as a zipped folder.
>>>>>>> 42db0c4b

The library is designed to automatically detect the model framework and its version adding this information to the requirements saved into the final folder. Additional dependencies (e.g. libraries used in pre-processing or data cleaning) can also be added as a list parameter if necessary.

The resulting wrapped folder can be loaded via the Wrapper and the model will be ready to take input through the `predict` methods. The optional pre-processing and data cleaning functions, if present, can be loaded as separate functions as well.

**IMPORTANT**: The `predict` method of the wrapped model outputs class probabilities by default (if the corresponding method is present in the original model). If a `predict_proba` method is not present in the wrapped model (e.g. regression problems or models that output probabilities by default), the wrapper will use the `predict` method instead.

## Pre-processing

Typically, data are pre-processed before being fed into the model. It is almost always necessary to transform (e.g. scaling, binarizing,...) raw data values into a representation that is more suitable for the downstream model. Most kinds of ML models take only numeric data as input, so we must at least encode the non-numeric data, if any.

Pre-processing is usually written and performed separately, before building and training the model. We fit some transformers, transform the whole dataset(s) and train the model on the processed data. If the model goes into production, we need to ship the pre-processing as well. New raw data must be processed on the same way the training dataset was.

With Clearbox AI Wrapper it's possible to wrap and save the pre-processing along with the model so to have a pipeline Processing+Model ready to take raw data, pre-process them and make predictions.

All the pre-processing code **must be wrapped in a single function** so it can be passed as a parameter to the `save_model` method. You can use your own custom code for the preprocessing, just remember to wrap all of it in a single function, save it along with the model and add any extra dependencies.

**IMPORTANT**: If the pre-processing includes any kind of fitting on the training dataset (e.g. Scikit Learn transformers), it must be performed outside the final pre-processing function to save. Fit the transformer(s) outside the function and put only the `transform` method inside it. Furthermore, if the entire pre-processing is performed with a single Scikit-Learn transformer, you can directly pass it (fitted) to the `save_model` method.


## Data Cleaning (advanced usage)

For a complex task, a single-step pre-processing could be not enough. Raw data initially collected could be very noisy, contain useless columns or splitted into different dataframes/tables sources. A first data processing is usually performed even before considering any kind of model to feed the data in. The entire dataset is cleaned and the following additional processing and the model are built considering only the cleaned data. But this is not always the case. Sometimes, this situation still applies for data fed in real time to a model in production.

We believe that a two-step data processing is required to deal with this situation. We refer to the first additional step by the term **Data Cleaning**. With Clearbox AI Wrapper it's possible to wrap a data cleaning step as well, in order to save a final Data Cleaning + Pre-processing + Model pipeline ready to takes input.

All the data cleaning code **must be wrapped in a single function** so it can be passed as a parameter to the `save_model` method. The same considerations wrote above for the pre-processing step still apply for data cleaning.

### Data Cleaning vs. Pre-processing

It is not always clear which are the differences between pre-processing and data cleaning. It's not easy to understand where data cleaning ends and pre-processing begins. There are no conditions that apply in any case, but in general you should build the data cleaning step working only with the dataset, without considering the model your data will be fed into. Any kind of operation is allowed, but often cleaning the raw data includes removing or normalizing some columns, replacing values, add a column based on other column values,... After this step, no matter what kind of transformation the data have been through, they should still be readable and understandable by a human user.

The pre-processing step, on the contrary, should be considered closely tied with the downstream ML model and adapted to its particular "needs". Typically processed data by this second step are only numeric and non necessarily understandable by a human.

## Supported ML frameworks

* Scikit-Learn
* XGBoost
* Keras
* Pytorch
## Installation

Install the latest relased version on the [Python Package Index (PyPI)](https://pypi.org/project/clearbox-wrapper/) with

```shell
pip install clearbox-wrapper
```

## Quickstart

You can import the Wrapper with

```python
import clearbox_wrapper as cbw
```

The following lines show how to wrap and save a simple Scikit-Learn model without pre-processing or data cleaning:

```python
model = DecisionTreeClassifier(max_depth=4, random_state=42)
model.fit(X_train, y_train)
cbw.save_model('wrapped_model_path', model)
```

This is a simple extract from [this notebook](https://github.com/Clearbox-AI/clearbox-wrapper/blob/master/examples/1_iris_sklearn/1_Clearbox_Wrapper_Iris_Scikit.ipynb). Please see the following examples for a better understing about the usage.

## Examples

* [Scikit Learn Decision Tree on Iris Dataset](https://github.com/Clearbox-AI/clearbox-wrapper/blob/master/examples/1_iris_sklearn/1_Clearbox_Wrapper_Iris_Scikit.ipynb) (No preprocessing, No data cleaning)
* [XGBoost Model on Lending Club Loans Dataset](https://github.com/Clearbox-AI/clearbox-wrapper/blob/master/examples/2_loans_preprocessing_xgboost/2_Clearbox_Wrapper_Loans_Xgboost.ipynb) (Preprocessing, No data cleaning)
* [Pytorch Network on Boston Housing Dataset](https://github.com/Clearbox-AI/clearbox-wrapper/blob/master/examples/3_boston_preprocessing_pytorch/3_Clearbox_Wrapper_Boston_Pytorch.ipynb) (Preprocessing, No data cleaning)
* [Keras Network on UCI Adult Dataset](https://github.com/Clearbox-AI/clearbox-wrapper/blob/master/examples/4_adult_data_cleaning_preprocessing_keras/4_Clearbox_Wrapper_Adult_Keras.ipynb) (Preprocessing and data cleaning)
* [Pytorch Network on Diabetes Hospital Readmissions](https://github.com/Clearbox-AI/clearbox-wrapper/blob/master/examples/5_hospital_preprocessing_pytorch/4_Clearbox_Wrapper_Hospital_Pytorch.ipynb) (Preprocessing and data cleaning)

## License

[Apache License 2.0](https://github.com/Clearbox-AI/clearbox-wrapper/blob/master/LICENSE)<|MERGE_RESOLUTION|>--- conflicted
+++ resolved
@@ -8,11 +8,7 @@
 
 ## Main Features
 
-<<<<<<< HEAD
-Clearbox AI Wrapper is largely based on [MLFLow](https://github.com/mlflow/mlflow) and its [standard format](https://mlflow.org/docs/latest/models.html). It adds the possibility to package, together with the fitted model, pre-processing and data cleaning functions in order to create a production-ready pipeline able to receive new data, pre-process them and makes predictions. The resulting wrapped model/pipeline is saved as a zipped folder.
-=======
 The wrapper is largely based on [mlfLow](https://github.com/mlflow/mlflow) and its [standard format](https://mlflow.org/docs/latest/models.html). It adds the possibility to package, together with the fitted model, pre-processing and data cleaning functions in order to create a production-ready pipeline able to receive new data, pre-process them and makes predictions. The resulting wrapped model/pipeline is saved as a zipped folder.
->>>>>>> 42db0c4b
 
 The library is designed to automatically detect the model framework and its version adding this information to the requirements saved into the final folder. Additional dependencies (e.g. libraries used in pre-processing or data cleaning) can also be added as a list parameter if necessary.
 
